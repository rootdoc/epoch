--- conflicted
+++ resolved
@@ -7,15 +7,10 @@
         {jsx, {git, "https://github.com/talentdeficit/jsx.git", {tag, "2.8.0"}}},
         {jesse, {git, "https://github.com/for-GET/jesse.git", {tag, "1.5.0-rc2"}}},
         {gproc, "0.6.1"},
-<<<<<<< HEAD
-        {jobs, "0.7.0"},
-        {exometer_core, "1.5.2"},
-        {yamerl, "0.5.0"}
-=======
         {jobs, "0.7.1"},
         {exometer_core, "1.5.2"},
-        {poolboy, "1.5.1"}
->>>>>>> 19bf73c0
+        {poolboy, "1.5.1"},
+        {yamerl, "0.5.0"}
        ]}.
 
 {relx, [{release, { epoch, "version value comes from VERSION" },
